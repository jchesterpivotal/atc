package image

import (
	"errors"
	"os"

	"code.cloudfoundry.org/lager"
	"github.com/concourse/atc"
	"github.com/concourse/atc/dbng"
	"github.com/concourse/atc/worker"
)

var ErrUnsupportedResourceType = errors.New("unsupported resource type")

type imageFactory struct {
	imageResourceFetcherFactory ImageResourceFetcherFactory
}

func NewImageFactory(
	imageResourceFetcherFactory ImageResourceFetcherFactory,
) worker.ImageFactory {
	return &imageFactory{
		imageResourceFetcherFactory: imageResourceFetcherFactory,
	}
}

func (f *imageFactory) GetImage(
	logger lager.Logger,
	workerClient worker.Worker,
	volumeClient worker.VolumeClient,
	imageSpec worker.ImageSpec,
	teamID int,
	cancel <-chan os.Signal,
	delegate worker.ImageFetchingDelegate,
	resourceUser dbng.ResourceUser,
	resourceTypes atc.VersionedResourceTypes,
) (worker.Image, error) {
	if imageSpec.ImageArtifactSource != nil {
		artifactVolume, existsOnWorker, err := imageSpec.ImageArtifactSource.VolumeOn(workerClient)
		if err != nil {
			logger.Error("failed-to-check-if-volume-exists-on-worker", err)
			return nil, err
		}

		if existsOnWorker {
			return &imageProvidedByPreviousStepOnSameWorker{
				artifactVolume: artifactVolume,
				imageSpec:      imageSpec,
				teamID:         teamID,
				volumeClient:   volumeClient,
			}, nil
		}

		return &imageProvidedByPreviousStepOnDifferentWorker{
			imageSpec:    imageSpec,
			teamID:       teamID,
			volumeClient: volumeClient,
		}, nil
	}

<<<<<<< HEAD
	// check if custom resource type
	for _, resourceType := range resourceTypes {
		if resourceType.Name == imageSpec.ResourceType {
			imageResourceFetcher := f.imageResourceFetcherFactory.ImageResourceFetcherFor(worker)
			imageParentVolume, imageMetadataReader, version, err := imageResourceFetcher.Fetch(
				logger.Session("image"),
				cancel,
				resourceUser,
				resourceType.Type,
				resourceType.Source,
				worker.Tags(),
				teamID,
				resourceTypes.Without(imageSpec.ResourceType),
				delegate,
				imageSpec.Privileged,
			)
			if err != nil {
				logger.Error("failed-to-fetch-image", err)
				return nil, err
=======
	if imageSpec.ResourceType != "" {
		var foundCustom bool
		for _, resourceType := range resourceTypes {
			if resourceType.Name == imageSpec.ResourceType {
				foundCustom = true

				imageSpec = worker.ImageSpec{
					ImageResource: &atc.ImageResource{
						Source: resourceType.Source,
						Type:   resourceType.Type + "lol",
					},
					Privileged: resourceType.Privileged,
				}

				break
>>>>>>> 75a1af39
			}

			return &imageFromResource{
				imageParentVolume:   imageParentVolume,
				version:             version,
				imageMetadataReader: imageMetadataReader,
				imageSpec:           imageSpec,
				teamID:              teamID,
				volumeClient:        volumeClient,
			}, nil
		}

		if !foundCustom {
			return &imageFromBaseResourceType{
				worker:           workerClient,
				resourceTypeName: imageSpec.ResourceType,
				teamID:           teamID,
				volumeClient:     volumeClient,
			}, nil
		}
	}

	if imageSpec.ImageResource != nil {
<<<<<<< HEAD
		imageResourceFetcher := f.imageResourceFetcherFactory.ImageResourceFetcherFor(worker)
=======
		imageResourceFetcher := f.imageResourceFetcherFactory.ImageResourceFetcherFor(workerClient)
>>>>>>> 75a1af39
		imageParentVolume, imageMetadataReader, version, err := imageResourceFetcher.Fetch(
			logger.Session("image"),
			cancel,
			resourceUser,
			imageSpec.ImageResource.Type,
			imageSpec.ImageResource.Source,
<<<<<<< HEAD
			worker.Tags(),
=======
			workerClient.Tags(),
>>>>>>> 75a1af39
			teamID,
			resourceTypes,
			delegate,
			imageSpec.Privileged,
		)
		if err != nil {
			logger.Error("failed-to-fetch-image", err)
			return nil, err
		}

		return &imageFromResource{
			imageParentVolume:   imageParentVolume,
			version:             version,
			imageMetadataReader: imageMetadataReader,
			imageSpec:           imageSpec,
			teamID:              teamID,
			volumeClient:        volumeClient,
		}, nil
	}

	return &imageFromRootfsURI{
		url: imageSpec.ImageURL,
	}, nil
}<|MERGE_RESOLUTION|>--- conflicted
+++ resolved
@@ -26,7 +26,7 @@
 
 func (f *imageFactory) GetImage(
 	logger lager.Logger,
-	workerClient worker.Worker,
+	worker worker.Worker,
 	volumeClient worker.VolumeClient,
 	imageSpec worker.ImageSpec,
 	teamID int,
@@ -36,7 +36,7 @@
 	resourceTypes atc.VersionedResourceTypes,
 ) (worker.Image, error) {
 	if imageSpec.ImageArtifactSource != nil {
-		artifactVolume, existsOnWorker, err := imageSpec.ImageArtifactSource.VolumeOn(workerClient)
+		artifactVolume, existsOnWorker, err := imageSpec.ImageArtifactSource.VolumeOn(worker)
 		if err != nil {
 			logger.Error("failed-to-check-if-volume-exists-on-worker", err)
 			return nil, err
@@ -58,7 +58,6 @@
 		}, nil
 	}
 
-<<<<<<< HEAD
 	// check if custom resource type
 	for _, resourceType := range resourceTypes {
 		if resourceType.Name == imageSpec.ResourceType {
@@ -73,67 +72,33 @@
 				teamID,
 				resourceTypes.Without(imageSpec.ResourceType),
 				delegate,
-				imageSpec.Privileged,
+				resourceType.Privileged,
 			)
 			if err != nil {
 				logger.Error("failed-to-fetch-image", err)
 				return nil, err
-=======
-	if imageSpec.ResourceType != "" {
-		var foundCustom bool
-		for _, resourceType := range resourceTypes {
-			if resourceType.Name == imageSpec.ResourceType {
-				foundCustom = true
-
-				imageSpec = worker.ImageSpec{
-					ImageResource: &atc.ImageResource{
-						Source: resourceType.Source,
-						Type:   resourceType.Type + "lol",
-					},
-					Privileged: resourceType.Privileged,
-				}
-
-				break
->>>>>>> 75a1af39
 			}
 
 			return &imageFromResource{
 				imageParentVolume:   imageParentVolume,
 				version:             version,
 				imageMetadataReader: imageMetadataReader,
-				imageSpec:           imageSpec,
+				privileged:          resourceType.Privileged,
 				teamID:              teamID,
 				volumeClient:        volumeClient,
-			}, nil
-		}
-
-		if !foundCustom {
-			return &imageFromBaseResourceType{
-				worker:           workerClient,
-				resourceTypeName: imageSpec.ResourceType,
-				teamID:           teamID,
-				volumeClient:     volumeClient,
 			}, nil
 		}
 	}
 
 	if imageSpec.ImageResource != nil {
-<<<<<<< HEAD
 		imageResourceFetcher := f.imageResourceFetcherFactory.ImageResourceFetcherFor(worker)
-=======
-		imageResourceFetcher := f.imageResourceFetcherFactory.ImageResourceFetcherFor(workerClient)
->>>>>>> 75a1af39
 		imageParentVolume, imageMetadataReader, version, err := imageResourceFetcher.Fetch(
 			logger.Session("image"),
 			cancel,
 			resourceUser,
 			imageSpec.ImageResource.Type,
 			imageSpec.ImageResource.Source,
-<<<<<<< HEAD
 			worker.Tags(),
-=======
-			workerClient.Tags(),
->>>>>>> 75a1af39
 			teamID,
 			resourceTypes,
 			delegate,
@@ -148,9 +113,18 @@
 			imageParentVolume:   imageParentVolume,
 			version:             version,
 			imageMetadataReader: imageMetadataReader,
-			imageSpec:           imageSpec,
+			privileged:          imageSpec.Privileged,
 			teamID:              teamID,
 			volumeClient:        volumeClient,
+		}, nil
+	}
+
+	if imageSpec.ResourceType != "" {
+		return &imageFromBaseResourceType{
+			worker:           worker,
+			resourceTypeName: imageSpec.ResourceType,
+			teamID:           teamID,
+			volumeClient:     volumeClient,
 		}, nil
 	}
 
